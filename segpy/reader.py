"""A module of high-level tools for reading SEG Y data.

The main function in this module is create_reader() with will return
a SegYReader object.  The properties and methods of the SegYReader
instance can be used to extract SEG Y data.
"""

import os
import pickle
from pathlib import Path

from segpy import __version__
from segpy.dataset import Dataset
from segpy.encoding import ASCII
from segpy.packer import make_header_packer
from segpy.trace_header import TraceHeaderRev1
from segpy.util import file_length, filename_from_handle, make_sorted_distinct_sequence, hash_for_file, UNKNOWN_FILENAME
from segpy.datatypes import DATA_SAMPLE_FORMAT_TO_SEG_Y_TYPE, SEG_Y_TYPE_DESCRIPTION, SEG_Y_TYPE_TO_CTYPE, size_in_bytes
from segpy.toolkit import (extract_revision,
                           bytes_per_sample,
                           read_binary_reel_header,
                           read_trace_header,
                           catalog_traces,
                           read_binary_values,
                           REEL_HEADER_NUM_BYTES,
                           TRACE_HEADER_NUM_BYTES,
                           read_textual_reel_header,
                           read_extended_textual_headers,
                           guess_textual_header_encoding)


def create_reader(
        fh,
        encoding=None,
        trace_header_format=TraceHeaderRev1,
        endian='>',
        progress=None,
        cache_directory= None,
        dim = None):
    """Create a SegYReader based on performing a scan of SEG Y data.

    This function is the preferred method for creating SegYReader
    objects. It reads basic header information and attempts to build
    indexes for traces, CDP numbers (for 2D surveys), and inline and
    cross line co-ordinates (for 3D surveys) to facilitate subsequent
    random-access to traces.

    Args:
        fh: A file-like-object open in binary mode positioned such
            that the beginning of the reel header will be the next
            byte to be read. For disk-based SEG Y files, this is the
            beginning of the file.

        encoding: An optional text encoding for the textual headers. If
            None (the default) a heuristic will be used to guess the
            header encoding.

        trace_header_format: An optional class defining the layout of the
            trace header. Defaults to TraceHeaderRev1.

        endian: '>' for big-endian data (the standard and default), '<'
                for little-endian (non-standard)

        progress: A unary callable which will be passed a number
            between zero and one indicating the progress made. If
            provided, this callback will be invoked at least once with
            an argument equal to one.

        cache_directory: The directory for the cache file. Relative paths
            are interpreted as being relative to the directory containing
            the SEG Y file. Absolute paths are used as is. If
            cache_directory is None, caching is disabled.

        dim: Sometimes cpd_catalog and line_catalog are not correct indicator of
        2D or 3D data, when dim is not none, force the reader to treat data as
        2d (dim = 2) or 3d (dim = 3). When dim = none, fall back to the original
        logic of segpy and try to automatically infer the dimension from data.
        (added by Wei Liu)

    Raises:
        ValueError: The file-like object``fh`` is unsuitable for some reason,
            such as not being open, not being seekable, not being in
            binary mode, or being too short.

    Returns:
        A SegYReader object. Depending on the exact type of the
        SegYReader returned different capabilities may be
        available. Inspect the returned object to determine these
        capabilities, or be prepared for capabilities not defined in
        the SegYReader base class to be unavailable.  The underlying
        file-like object must remain open for the duration of use of
        the returned reader object. It is the caller's responsibility
        to close the underlying file.
    """
    if hasattr(fh, 'encoding') and fh.encoding is not None:
        raise TypeError(
            "SegYReader must be provided with a binary mode file object")

    if not fh.seekable():
        raise TypeError(
            "SegYReader must be provided with a seekable file object")

    if fh.closed:
        raise ValueError(
            "SegYReader must be provided with an open file object")

    num_file_bytes = file_length(fh)
    if num_file_bytes < REEL_HEADER_NUM_BYTES:
        raise ValueError(
            "SEG Y file {!r} of {} bytes is too short".format(
                filename_from_handle(fh),
                num_file_bytes))

    if endian not in ('<', '>'):
        raise ValueError("Unrecognised endian value {!r}".format(endian))

    reader = None
    cache_file_path = None
    if cache_directory is not None:
        # sha1 = hash_for_file(fh, encoding, trace_header_format, endian)
        seg_y_path = filename_from_handle(fh)
        # cache_file_path = _locate_cache_file(seg_y_path, cache_directory, sha1)
        _, fname = os.path.split(fh.name)
        fname, _ = os.path.splitext(fname)
        cache_file_path = os.path.join(cache_directory, fname + '.pkl')

        if os.path.exists(cache_file_path):
            reader = _load_reader_from_cache(cache_file_path, seg_y_path)
            print('reader.py, reader loaded from {}'.format(cache_file_path))

    if reader is None:
        reader = _make_reader(fh, encoding, trace_header_format, endian, progress, dim = dim)
        if cache_directory is not None:
            _save_reader_to_cache(reader, cache_file_path)
            print('reader.py, reader cached to {}'.format(cache_file_path))


    return reader


def _locate_cache_file(seg_y_path, cache_directory, sha1):
    """Determine the location of the cache file.

    Args:
        seg_y_path: The path to the SEG Y file.

        cache_directory: The directory for the cache file. Relative paths
            are interpreted as being relative to the directory containing
            the SEG Y file. Absolute paths are used as is.

        sha1: The SHA1 hash corresponding to the file.

    Returns:
        A Path object containing the absolute path of the cache file or None
        if the cache file path could not be determined.
    """
    cache_dir_path = Path(cache_directory)
    cache_filename = (sha1 + '.p')
    if cache_dir_path.is_absolute():
        cache_file_path = cache_dir_path / cache_filename
    else:
        if seg_y_path != UNKNOWN_FILENAME:
            normalized_seg_y_path = Path(seg_y_path).resolve()
            cache_file_path = normalized_seg_y_path.parent / cache_directory / cache_filename
        else:
            cache_file_path = None
    return cache_file_path


def _save_reader_to_cache(reader, cache_file_path):
    """Save a reader object to a pickle file.

    Args:
        reader: The Reader instance to be persisted.
        cache_file_path: A Path instance giving the path to the pickle file location.
    """
    cache_path, _ = os.path.split(cache_file_path)
    os.makedirs(str(cache_path), exist_ok=True)
    try:
        with open(cache_file_path, 'wb') as cache_file:
            try:
                pickle.dump(reader, cache_file)
            except (pickle.PicklingError, TypeError) as pickling_error:
                print("Could not pickle {} because {}".format(reader, pickling_error))
                pass
    except OSError as os_error:
        print("Could not cache {} because {}".format(reader, os_error))


def _load_reader_from_cache(cache_file_path, seg_y_path):
    """Attempt to load a reader object from cache.

    Any cache file that can be located but not successfully read is removed.

    Args:
        cache_file_path: A Path object referring to the pickle file.

        seg_y_path: The name of the SEG Y file which the pickled reader is expected
            to be able to read (used for error reporting).

    Returns:
        A Reader instance associated with seg_y_filename.

    Raises:
        TypeError: If the pickle could be read, but did not contain a SegYReader.
    """

    with open(cache_file_path, 'rb') as pickle_file:
        try:
            reader = pickle.load(pickle_file)
        except (pickle.UnpicklingError, TypeError, EOFError) as unpickling_error:
            # TODO: Use logging here
            print("Could not unpickle reader for {} because {}".format(seg_y_path, unpickling_error))
            try:
                cache_file_path.unlink()
            except OSError as os_error:
                # TODO: Use logging here
                print("Could not remove stale cache entry {} for {} because {}"
                      .format(cache_file_path, seg_y_path, os_error))
            else:
                # TODO: Use logging here
                print("Removed stale cache entry {} for {}".format(cache_file_path, seg_y_path))
            return None
    if not isinstance(reader, SegYReader):
        raise TypeError("Pickle at {} does not contain a {} instance.".format(cache_file_path, SegYReader.__name__))
    return reader


def _make_reader(fh, encoding, trace_header_format, endian, progress, dim):
    if encoding is None:
        encoding = guess_textual_header_encoding(fh)
    if encoding is None:
        encoding = ASCII
    textual_reel_header = read_textual_reel_header(fh, encoding)
    binary_reel_header = read_binary_reel_header(fh, endian)
    extended_textual_header = read_extended_textual_headers(fh, binary_reel_header, encoding)
    bps = bytes_per_sample(binary_reel_header)
    trace_offset_catalog, trace_length_catalog, cdp_catalog, line_catalog = catalog_traces(fh, bps, trace_header_format,
                                                                                           endian, progress)
    if dim is None:
        # original segpy logic.
        if cdp_catalog is not None and line_catalog is None:
            return SegYReader2D(fh, textual_reel_header, binary_reel_header, extended_textual_header, trace_offset_catalog,
                            trace_length_catalog, cdp_catalog, trace_header_format, encoding, endian)
        if cdp_catalog is None and line_catalog is not None:
            return SegYReader3D(fh, textual_reel_header, binary_reel_header, extended_textual_header, trace_offset_catalog,
                            trace_length_catalog, line_catalog, trace_header_format, encoding, endian)
        return SegYReader(fh, textual_reel_header, binary_reel_header, extended_textual_header, trace_offset_catalog,
                      trace_length_catalog, trace_header_format, encoding, endian)

    else:
        if dim == 2:
            return SegYReader2D(fh, textual_reel_header, binary_reel_header, extended_textual_header, trace_offset_catalog,
                            trace_length_catalog, cdp_catalog, trace_header_format, encoding, endian)
        if dim == 3:
            return SegYReader3D(fh, textual_reel_header, binary_reel_header, extended_textual_header, trace_offset_catalog,
                            trace_length_catalog, line_catalog, trace_header_format, encoding, endian)
        else:
            print('_make_reader(), dim must be 2 or 3')
            return None


class SegYReader(Dataset):
    """A basic SEG Y reader.

    Use to obtain the reel header, the trace_samples headers or trace_samples
    values. Traces can be accessed only by trace_samples index.
    """

    def __init__(self,
                 fh,
                 textual_reel_header,
                 binary_reel_header,
                 extended_textual_headers,
                 trace_offset_catalog,
                 trace_length_catalog,
                 trace_header_format,
                 encoding,
                 endian='>'):
        """Initialize a SegYReader around a file-like-object.

        Note:
            Usually a SegYReader is most easily constructed using the
            create_reader() function.

        Args:
            fh: A file-like object, which must support seeking and
                support binary reading.

            textual_reel_header: A sequence of forty 80-character Unicode strings
                containing header data.

            binary_reel_header: A Header object containing reel header data.

            extended_textual_headers: A sequence of sequences of Unicode strings.

            trace_offset_catalog: A mapping from zero-based trace_samples index to
                the byte-offset to individual traces within the file.

            trace_length_catalog: A mapping from zero-based trace_samples index to the
                number of samples in that trace_samples.

            trace_header_format: The class defining the layout of the trace header.

            encoding: Either ASCII or EBCDIC.

            endian: '>' for big-endian data (the standard and default), '<' for
                little-endian (non-standard)

        """
        self._fh = fh
        self._endian = endian
        self._encoding = encoding

        self._textual_reel_header = textual_reel_header
        self._binary_reel_header = binary_reel_header
        self._extended_textual_headers = extended_textual_headers

        self._trace_header_packer = make_header_packer(trace_header_format, endian)

        self._trace_offset_catalog = trace_offset_catalog
        self._trace_length_catalog = trace_length_catalog

        self._revision = extract_revision(self._binary_reel_header)
        self._bytes_per_sample = bytes_per_sample(self._binary_reel_header)
        self._max_num_trace_samples = None

    def __getstate__(self):
        """Copy the reader's state to a pickleable dictionary.

        Note:
            Subclasses which have non-pickleable attributes must
            override this method.
        """
        if self._fh.closed:
            raise TypeError("Cannot pickle {} object where file handle has been closed"
                            .format(self.__class__.__name__))

        filename = filename_from_handle(self._fh)
        if filename == '<unknown>':
            raise TypeError("Cannot pickle {} object where file handle has filename {!r}"
                            .format(self.__class__.__name__), filename)
        file_pos = self._fh.tell()
        file_mode = self._fh.mode

        _ = self.max_num_trace_samples()

        state = self.__dict__.copy()
        state['__version__'] = __version__
        state['_file_name'] = filename
        state['_file_pos'] = file_pos
        state['_file_mode'] = file_mode
        del state['_fh']
        return state

    def __setstate__(self, state):
        """Restore the reader's state from an unpickled dictionary.

        Note: Subclasses which have non-pickleable attributes must
              override this method.
        """
        if state['__version__'] != __version__:
            raise TypeError("Cannot unpickle {} version {} into version {}"
                            .format(self.__class__.__name__,
                                    state['__version__'],
                                    __version__))
        del state['__version__']

        try:
            fh = open(state['_file_name'], state['_file_mode'])
        except OSError as e:
            raise TypeError("Cannot unpickle {} as file {} could not be opened because {}"
                            .format(self.__class__.__name__, state['_filename'], str(e)))
        else:
            self._fh = fh
            del state['_file_name']
            del state['_file_mode']

        file_pos = state['_file_pos']
        fh.seek(file_pos)
        del state['_file_pos']

        self.__dict__.update(state)

    def trace_indexes(self):
        """An iterator over zero-based trace_samples indexes.

        Returns:
            An iterator which yields integers in the range zero to
            num_traces() - 1
        """
        return iter(self._trace_offset_catalog)

    def num_traces(self):
        """The number of traces"""
        return len(self._trace_offset_catalog)

    def max_num_trace_samples(self):
        """The number of samples in the trace_samples with the most samples."""
        if self._max_num_trace_samples is None:
            self._max_num_trace_samples = max(self._trace_length_catalog.values())
        return self._max_num_trace_samples

    def num_trace_samples(self, trace_index):
        """The number of samples in the specified trace_samples.

        Args:
            trace_index: : An integer in the range zero to num_traces() - 1

        Returns:
            The number of trace samples in the trace.
        """
        return self._trace_length_catalog[trace_index]

    def trace_samples(self, trace_index, start=None, stop=None):
        """Read a specific trace_samples.

        Args:
            trace_index: An integer in the range zero to num_traces() - 1

            start: Optional zero-based start sample index. The default
                is to read from the first (i.e. zeroth) sample.

            stop: Optional zero-based stop sample index. Following Python
                slice convention this is one beyond the end.

        Returns:
            A sequence of numeric trace_samples samples.

        Example:

            first_trace_samples = segy_reader.trace_samples(0)
            part_of_second_trace_samples = segy_reader.trace_samples(1, 1000, 2000)
        """
        if not (0 <= trace_index < self.num_traces()):
            raise ValueError("Trace index out of range.")

        num_samples_in_trace = self.num_trace_samples(trace_index)

        start_sample = start if start is not None else 0
        stop_sample = stop if stop is not None else num_samples_in_trace

        if not (0 <= stop_sample <= num_samples_in_trace):
            raise ValueError("trace_samples(): stop value {} out of range 0 to {}"
                             .format(stop, num_samples_in_trace))

        if not (0 <= start_sample <= stop_sample):
            raise ValueError("trace_samples(): start value {} out of range 0 to {}"
                             .format(start, stop_sample))

        dsf = self._binary_reel_header.data_sample_format
        seg_y_type = DATA_SAMPLE_FORMAT_TO_SEG_Y_TYPE[dsf]
        start_pos = (self._trace_offset_catalog[trace_index]
                     + TRACE_HEADER_NUM_BYTES
                     + start_sample * size_in_bytes(SEG_Y_TYPE_TO_CTYPE[seg_y_type]))
        num_samples_to_read = stop_sample - start_sample

        trace_values = read_binary_values(
            self._fh, start_pos, seg_y_type, num_samples_to_read, self._endian)
        return trace_values

    def trace_header(self, trace_index, header_packer_override=None):
        """Read a specific trace_samples.

        Args:
            trace_index: An integer in the range zero to num_traces() - 1

            header_packer_override: Override the default header packer (for example
               to more efficiently extract only a few fields)

        Returns:
            A TraceHeader corresponding to the requested trace_samples.
        """
        if not (0 <= trace_index < self.num_traces()):
            raise ValueError("Trace index {} out of range".format(trace_index))
        header_packer = self._trace_header_packer if header_packer_override is None else header_packer_override
        pos = self._trace_offset_catalog[trace_index]
        trace_header = read_trace_header(self._fh, header_packer, pos)
        return trace_header

    @property
    def trace_header_format_class(self):
        """The trace header format class. Instances of this class are returned from trace_header() unless the
        header_packer has been overridden."""
        return self._trace_header_packer.header_format_class

    @property
    def dimensionality(self):
        """The spatial dimensionality of the data: 3 for 3D seismic volumes, 2 for 2D seismic lines, 1 for a
        single trace_samples, otherwise 0.
        """
        return self._dimensionality()

    def _dimensionality(self):
        return 1 if self.num_traces() == 1 else 0

    @property
    def textual_reel_header(self):
        """The textual real header as an immutable sequence of forty Unicode strings each 80 characters long.
        """
        return self._textual_reel_header

    @property
    def binary_reel_header(self):
        """The binary reel header.
        """
        return self._binary_reel_header

    @property
    def extended_textual_header(self):
        """A sequence of sequences of Unicode strings. If there were no headers, the sequence will be empty.
        """
        return self._extended_textual_headers

    @property
    def filename(self):
        """The filename if it could be determined, otherwise '<unknown>'
        """
        return filename_from_handle(self._fh)

    @property
    def revision(self):
        """The SEG Y revision. Either datatypes.SEGY_REVISION_0 or datatypes.SEGY_REVISION_1
        """
        return self._revision

    @property
    def bytes_per_sample(self):
        """The number of bytes per trace_samples sample.
        """
        return self._bytes_per_sample

    @property
    def data_sample_format(self):
        """The data type of the samples in machine-readable form. One of the values from datatypes.DATA_SAMPLE_FORMAT.
        """
        return DATA_SAMPLE_FORMAT_TO_SEG_Y_TYPE[self._binary_reel_header.data_sample_format]

    @property
    def data_sample_format_description(self):
        """A descriptive human-readable description of the data sample format
        """
        return SEG_Y_TYPE_DESCRIPTION[self.data_sample_format]

    @property
    def encoding(self):
        """The encoding, of the data in the underlying file. Either ASCII ('ascii'),
           EBCDIC ('cp037') or None."""
        return self._encoding

    @property
    def endian(self):
        """The endianness of the data in the underlying file. Either '>' for big-endian or '<' for
           little endian or None."""
        return self._endian


class SegYReader3D(SegYReader):
    """A reader for 3D seismic data.

    In addition to the capabilities provided by the SegYReader base
    class, this reader provides an index to facilitate random access
    to individual traces via crossline and inline co-ordinates.
    """

    def __init__(self,
                 fh,
                 textual_reel_header,
                 binary_reel_header,
                 extended_textual_headers,
                 trace_offset_catalog,
                 trace_length_catalog,
                 line_catalog,
                 trace_header_format,
                 encoding,
                 endian='>'):
        """Initialize a SegYReader3D around a file-like-object.

        Note:
            Usually a SegYReader is most easily constructed using the
            create_reader() function.

        Args:
            fh: A file-like object, which must support seeking and
                support binary reading.

            binary_reel_header: A dictionary containing reel header data.

            trace_offset_catalog: A mapping from zero-based trace_samples indexes to
                the byte-offset to individual traces within the file.

            trace_length_catalog: A mapping from zero-based trace_samples indexes to
                the number of samples in that trace_samples.

            line_catalog: A mapping from (xline, inline) tuples to
                trace_indexes.

            trace_header_format: The class defining the layout of the trace header.

            encoding: Either ASCII or EBCDIC.

            endian: '>' for big-endian data (the standard and default), '<' for
                little-endian (non-standard)
        """
        super(SegYReader3D, self).__init__(fh, textual_reel_header, binary_reel_header, extended_textual_headers,
                                           trace_offset_catalog, trace_length_catalog, trace_header_format,
                                           encoding, endian)
        self._line_catalog = line_catalog
        self._inline_numbers = None
        self._xline_numbers = None

    def __getstate__(self):
        # As we're pickling, force evaluation of these properties so they'll be cached
        _ = self.inline_numbers()
        _ = self.xline_numbers()
        state = super().__getstate__()
        return state

    def _dimensionality(self):
        return 3

    def inline_numbers(self):
        """A sorted immutable collection of inline numbers.

        Test for membership in this collection to determine if a particular inline
        exists or iterate over this collection to generate all inline numbers in
        order.

        Returns:
            A sorted immutable collection of inline numbers which supports the
            Sized, Iterable, Container and Sequence protocols.
        """
        if self._inline_numbers is None:
            if hasattr(self._line_catalog, 'i_range'):
                self._inline_numbers = self._line_catalog.i_range
            else:
                self._inline_numbers = make_sorted_distinct_sequence(i for i, j in self._line_catalog)
        return self._inline_numbers

    def num_inlines(self):
        """The number of distinct inlines in the survey."""
        return len(self.inline_numbers())

    def xline_numbers(self):
        """A sorted immutable collection of crossline numbers.

        Test for membership in this collection to determine if a particular crossline
        exists or iterate over this collection to generate all crossline numbers in
        order.

        Returns:
            A sorted immutable collection of crossline numbers which supports the
            Sized, Iterable, Container and Sequence protocols.
        """
        if self._xline_numbers is None:
            if hasattr(self._line_catalog, 'j_range'):
                self._xline_numbers = self._line_catalog.j_range
            else:
                self._xline_numbers = make_sorted_distinct_sequence(j for i, j in self._line_catalog)
        return self._xline_numbers

    def num_xlines(self):
        """The number of distinct crosslines in the survey."""
        return len(self.xline_numbers())

    def inline_xline_numbers(self):
        """An iterator over all  (inline_number, xline_number) tuples
        corresponding to traces.
        """
        return iter(self._line_catalog)

    def has_trace_index(self, inline_xline):
        """Determine whether a specific trace_samples exists.

        Args:
            inline_xline: A 2-tuple of inline number, crossline number.

        Returns:
            True if the specified trace_samples exists, otherwise False.
        """
        return inline_xline in self._line_catalog

    def trace_index(self, inline_xline):
        """Obtain the trace_samples index given an xline and a inline.

        Note:
            Do not assume that all combinations of crossline and
            inline co-ordinates are valid.  The volume may not be
            rectangular.  Valid values can be obtained from the
            inline_xline_numbers() iterator.

            Furthermore, inline and crossline numbers should not be
            relied upon to be zero- or one-based indexes (although
            they may be).

        Args:
            inline_xline: A 2-tuple of inline number, crossline number.

        Returns:
            A trace_samples index which can be used with trace_samples().
        """
        return self._line_catalog[inline_xline]


class SegYReader2D(SegYReader):
    """A reader for 2D seismic data."""

    def __init__(self,
                 fh,
                 textual_reel_header,
                 binary_reel_header,
                 extended_textual_headers,
                 trace_offset_catalog,
                 trace_length_catalog,
                 cdp_catalog,
                 trace_header_format,
                 encoding,
                 endian='>'):
        """Initialize a SegYReader2D around a file-like-object.

        Note:
            Usually a SegYReader is most easily constructed using the
            create_reader() function.

        Args:
            fh: A file-like object, which must support seeking and
                support binary reading.

            binary_reel_header: A dictionary containing reel header data.

            trace_offset_catalog: A mapping from zero-based trace_samples index to
                the byte-offset to individual traces within the file.

            trace_length_catalog: A mapping from zero-based trace_samples indexes to
                the number of samples in that trace_samples.

            cdp_catalog: A mapping from CDP numbers to trace_indexes.

            trace_header_format: The class defining the layout of the trace header.

            encoding: Either ASCII or EBCDIC.

            endian: '>' for big-endian data (the standard and default), '<' for
                little-endian (non-standard)
        """
        super(SegYReader2D, self).__init__(fh, textual_reel_header, binary_reel_header, extended_textual_headers,
                                           trace_offset_catalog, trace_length_catalog, trace_header_format,
                                           encoding, endian)
        self._cdp_catalog = cdp_catalog
        self._cdp_numbers = None

    def __getstate__(self):
        # As we're pickling, force evaluation of these so they'll be cached
        _ = self.cdp_numbers()
        state = super().__getstate__()
        return state

    def _dimensionality(self):
        return 2

    def cdp_numbers(self):
        """A sorted immutable collection of CDP numbers.

        Test for membership in this collection to determine if a particular CDP
        exists or iterate over this collection to generate all CDP numbers in
        order.

        Returns:
            A sorted immutable collection of CDP numbers which supports the
            Sized, Iterable, Container and Sequence protocols.
        """
        if self._cdp_numbers is None:
            self._cdp_numbers = make_sorted_distinct_sequence(self._cdp_catalog.keys())
        return self._cdp_numbers

    def num_cdps(self):
        """The number of distinct CDPs.

        This number is not necessarily the same as the value returned by
        len(reader.cdp_range()) as there may be missing CDPs.
        """
        return len(self._cdp_catalog)

    def has_trace_index(self, cdp_number):
        """Determine whether a specified trace_samples exists.

        Args:
            cdp_number: A CDP number.

        Returns:
            True if the trace_samples exists, otherwise False.
        """
<<<<<<< HEAD
        try:
            # LW: change the code for the index = 0 case. Original code think 0
            # is false, but 0 is a valid index number. 
            trace_index = self._cdp_catalog[cdp_number]
            return True
        except KeyError:
            return False
        #return self._cdp_catalog[cdp_number]
=======
        return cdp_number in self._cdp_catalog
>>>>>>> 5498cabc

    def trace_index(self, cdp_number):
        """Obtain the trace_samples index given an xline and a inline.

        Args:
            cdp_number: A CDP number.

        Returns:
            A trace_samples index which can be used with trace_samples().
        """
        return self._cdp_catalog[cdp_number]


def main(argv=None):
    import sys

    if argv is None:
        argv = sys.argv[1:]

    class ProgressBar(object):

        def __init__(self, num_chars, character='.'):
            self._num_chars = num_chars
            self._character = character
            self._ratchet = 0

        def __call__(self, proportion):
            existing = self._num_marks(self._ratchet)
            required = self._num_marks(proportion)
            print(self._character * (required - existing), end='')
            self._ratchet = proportion

        def _num_marks(self, p):
            return int(round(p * self._num_chars))

    filename = argv[0]

    with open(filename, 'rb') as segy_file:
        segy_reader = create_reader(segy_file, progress=ProgressBar(30))
        print()
        print("Filename:             ", segy_reader.filename)
        print("SEG Y revision:       ", segy_reader.revision)
        print("Number of traces:     ", segy_reader.num_traces())
        print("Data format:          ",
              segy_reader.data_sample_format_description)
        print("Dimensionality:       ", segy_reader.dimensionality)

        try:
            print("Number of CDPs:       ", segy_reader.num_cdps())
        except AttributeError:
            pass

        try:
            print("Number of inlines:    ", segy_reader.num_inlines())
            print("Number of crosslines: ", segy_reader.num_xlines())
        except AttributeError:
            pass

        print("=== BEGIN TEXTUAL REEL HEADER ===")
        for line in segy_reader.textual_reel_header:
            print(line[3:])
        print("=== END TEXTUAL REEL HEADER ===")
        print()
        print("=== BEGIN EXTENDED TEXTUAL HEADER ===")
        print(segy_reader.extended_textual_header)
        print("=== END EXTENDED TEXTUAL_HEADER ===")


if __name__ == '__main__':
    main()<|MERGE_RESOLUTION|>--- conflicted
+++ resolved
@@ -790,18 +790,7 @@
         Returns:
             True if the trace_samples exists, otherwise False.
         """
-<<<<<<< HEAD
-        try:
-            # LW: change the code for the index = 0 case. Original code think 0
-            # is false, but 0 is a valid index number. 
-            trace_index = self._cdp_catalog[cdp_number]
-            return True
-        except KeyError:
-            return False
-        #return self._cdp_catalog[cdp_number]
-=======
         return cdp_number in self._cdp_catalog
->>>>>>> 5498cabc
 
     def trace_index(self, cdp_number):
         """Obtain the trace_samples index given an xline and a inline.
