from itertools import zip_longest
import unittest
from io import BytesIO
<<<<<<< HEAD
from hypothesis import given, example
from hypothesis.specifiers import sampled_from
from segpy import textual_reel_header
=======
from hypothesis.strategies import sampled_from
>>>>>>> d29d984b
from segpy.binary_reel_header import BinaryReelHeader
from segpy.encoding import ASCII, EBCDIC
from segpy.header import are_equal
from segpy.revisions import SEGY_REVISION_0, SEGY_REVISION_1
from segpy.toolkit import write_binary_reel_header, read_binary_reel_header, write_textual_reel_header, \
    read_textual_reel_header, CARDS_PER_HEADER, CARD_LENGTH, format_standard_textual_header, \
    parse_standard_textual_header
from test.strategies import header, multiline_ascii_encodable_text, dict_of_strings


class TestBinaryReelHeader(unittest.TestCase):
    @given(header(BinaryReelHeader),
           sampled_from(['<', '>']))
    def test_roundtrip(self, write_header, endian):
        with BytesIO() as write_stream:
            write_binary_reel_header(write_stream, write_header, endian)
            written_stream = write_stream.getvalue()

        with BytesIO(written_stream) as read_stream:
            read_header = read_binary_reel_header(read_stream, endian)

        self.assertTrue(are_equal(write_header, read_header))


class TestTextualReelHeader(unittest.TestCase):
    @given(multiline_ascii_encodable_text(0, CARDS_PER_HEADER),
           sampled_from([ASCII, EBCDIC]))
    def test_roundtrip(self, write_header_text, encoding):
        write_header_lines = write_header_text.splitlines()
        with BytesIO() as write_stream:
            write_textual_reel_header(write_stream, write_header_lines, encoding)
            written_stream = write_stream.getvalue()

        with BytesIO(written_stream) as read_stream:
            read_header_lines = read_textual_reel_header(read_stream, encoding)

        for written_line, read_line in zip_longest(write_header_lines[:CARDS_PER_HEADER],
                                                   read_header_lines,
                                                   fillvalue=""):
            self.assertEqual(written_line[:CARD_LENGTH].rstrip().ljust(CARD_LENGTH),
                             read_line)

    @given(multiline_ascii_encodable_text(0, CARDS_PER_HEADER),
           sampled_from([ASCII, EBCDIC]))
    def test_header_num_lines(self, write_header_text, encoding):
        write_header_lines = write_header_text.splitlines()
        with BytesIO() as write_stream:
            write_textual_reel_header(write_stream, write_header_lines, encoding)
            written_stream = write_stream.getvalue()

        with BytesIO(written_stream) as read_stream:
            read_header_lines = read_textual_reel_header(read_stream, encoding)

        self.assertEqual(len(read_header_lines), CARDS_PER_HEADER)

    @given(multiline_ascii_encodable_text(0, CARDS_PER_HEADER),
           sampled_from([ASCII, EBCDIC]))
    def test_header_line_length(self, write_header_text, encoding):
        write_header_lines = write_header_text.splitlines()
        with BytesIO() as write_stream:
            write_textual_reel_header(write_stream, write_header_lines, encoding)
            written_stream = write_stream.getvalue()

        with BytesIO(written_stream) as read_stream:
            read_header_lines = read_textual_reel_header(read_stream, encoding)

        self.assertTrue(all(len(line) == CARD_LENGTH for line in read_header_lines))

    @given(write_header_fields=dict_of_strings(textual_reel_header.TEMPLATE_FIELD_NAMES.values()),
           revision=sampled_from([SEGY_REVISION_0, SEGY_REVISION_1]),
           encoding=sampled_from([ASCII, EBCDIC]))
    def test_header_template(self, write_header_fields, revision, encoding):
        self.maxDiff = None

        write_header_lines = format_standard_textual_header(revision, **write_header_fields)

        with BytesIO() as write_stream:
            write_textual_reel_header(write_stream, write_header_lines, encoding)
            written_stream = write_stream.getvalue()

        with BytesIO(written_stream) as read_stream:
            read_header_lines = read_textual_reel_header(read_stream, encoding)

        self.assertListEqual(write_header_lines, list(read_header_lines))

        read_header_fields = parse_standard_textual_header(read_header_lines)

        self.assertEqual(write_header_fields.keys(), read_header_fields.keys())

        # When checking for equality, we need to take account of the fact that
        # the header values will have been stripped and may have been trunctated
        for field_name in write_header_fields:
            written_field_value = write_header_fields[field_name]
            read_field_value = read_header_fields[field_name]
            self.assertTrue(written_field_value.strip().startswith(read_field_value.strip()))<|MERGE_RESOLUTION|>--- conflicted
+++ resolved
@@ -1,13 +1,9 @@
 from itertools import zip_longest
 import unittest
 from io import BytesIO
-<<<<<<< HEAD
+from hypothesis.strategies import sampled_from
 from hypothesis import given, example
-from hypothesis.specifiers import sampled_from
 from segpy import textual_reel_header
-=======
-from hypothesis.strategies import sampled_from
->>>>>>> d29d984b
 from segpy.binary_reel_header import BinaryReelHeader
 from segpy.encoding import ASCII, EBCDIC
 from segpy.header import are_equal
